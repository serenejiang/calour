--- conflicted
+++ resolved
@@ -80,10 +80,6 @@
     metadata file
 
     '''
-<<<<<<< HEAD
-    # table = pd.read_table(f, sep='\t', index_col=0)
-=======
->>>>>>> e15fb4bd
     table = pd.read_table(f, sep='\t')
     table.set_index(table.columns[0], drop=False, inplace=True)
     # make sure the sample ID is string-type
@@ -144,12 +140,7 @@
     exp : Experiment
     '''
     logger.info('Reading experiment (biom table %s, map file %s)' % (data_file, sample_metadata_file))
-<<<<<<< HEAD
-    exp_metadata = {}
-    exp_metadata['map_md5'] = ''
-=======
     exp_metadata = {'map_md5': ''}
->>>>>>> e15fb4bd
     sid, oid, data, md = _read_biom(data_file, sparse=sparse)
     if sample_metadata_file is not None:
         # reorder the sample id to align with biom
@@ -171,12 +162,8 @@
     exp_metadata['feature_metadata_file'] = feature_metadata_file
     exp_metadata['data_md5'] = get_data_md5(data)
 
-<<<<<<< HEAD
-    return Experiment(data, sample_metadata, feature_metadata, exp_metadata=exp_metadata, description=description, sparse=sparse)
-=======
     return Experiment(data, sample_metadata, feature_metadata,
                       exp_metadata=exp_metadata, description=description, sparse=sparse)
->>>>>>> e15fb4bd
 
 
 def serialize(exp, f):
